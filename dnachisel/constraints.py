--- conflicted
+++ resolved
@@ -1,7 +1,6 @@
 import copy
 from biotools import gc_content, translate, reverse_complement, windows_overlap
 import numpy as np
-
 
 
 class ConstraintEvaluation:
@@ -130,7 +129,7 @@
         """
         return ConstraintEvaluation(self, canvas, score=1.0,
                                     message=self.message,
-                                    windows = None)
+                                    windows=None)
 
     def __repr__(self):
         return "Void %s" % self.parent_constraint
@@ -218,9 +217,9 @@
         windows = self.pattern.find_matches(canvas.sequence, self.window)
         score = -len(windows)
         if score == 0:
-            message= "Passed. Pattern not found !"
-        else:
-            message= "Failed. Pattern found at positions %s" % windows
+            message = "Passed. Pattern not found !"
+        else:
+            message = "Failed. Pattern found at positions %s" % windows
         return ConstraintEvaluation(
             self, canvas, score, windows=windows, message=message
         )
@@ -371,7 +370,6 @@
         score = - (breaches.sum())
         breaches_starts = (breaches > 0).nonzero()[0]
 
-
         if len(breaches_starts) == 0:
             breaches_windows = []
         elif len(breaches_starts) == 1:
@@ -400,11 +398,11 @@
         if breaches_windows == []:
             message = "Passed !"
         else:
-            message= ("Failed: GC content out of bound on segments " +
-                      ", ".join(["%s-%s" % (s[0], s[1])
-                                for s in breaches_windows]))
+            message = ("Failed: GC content out of bound on segments " +
+                       ", ".join(["%s-%s" % (s[0], s[1])
+                                  for s in breaches_windows]))
         return ConstraintEvaluation(self, canvas, score, breaches_windows,
-                                    message = message)
+                                    message=message)
 
     def localized(self, window):
         """Localize the GC content evaluation
@@ -431,6 +429,7 @@
                                       self.gc_window, self.window
         )
 
+
 class DoNotModifyConstraint(Constraint):
     """Specify that a segment of the sequence should not be changed.
 
@@ -466,7 +465,6 @@
             return VoidConstraint(parent_constraint=self)
         return self.copy_with_changes(window=new_window)
 
-
     def __repr__(self):
         return "DoNotModify(%s)" % str(self.window)
 
@@ -482,11 +480,11 @@
         sequence = canvas.sequence
         reverse = reverse_complement(sequence)
         windows = []
-        for i in range(len(sequence)-self.hairpin_window):
+        for i in range(len(sequence) - self.hairpin_window):
             word = sequence[i:i + self.stem_size]
-            rest = reverse[-(i+self.hairpin_window):-(i+self.stem_size)]
+            rest = reverse[-(i + self.hairpin_window):-(i + self.stem_size)]
             if word in rest:
-                windows.append([i, i+self.hairpin_window])
+                windows.append([i, i + self.hairpin_window])
         score = -len(windows)
 
         return ConstraintEvaluation(self, canvas, score, windows=windows)
@@ -542,22 +540,14 @@
         self.max_length = max_length
 
     def evaluate(self, canvas):
-<<<<<<< HEAD
-        L = len(canvas.sequence)
-        return ConstraintEvaluation(self, canvas,
-                                    score=(self.min_length < L < self.max_)-1)
-
-=======
         L, mini, maxi = len(canvas.sequence), self.min_length, self.max_length
         if mini is None:
-            score =  L <= maxi
+            score = L <= maxi
         elif maxi is None:
             score = L >= mini
         else:
             score = (mini <= L <= maxi)
-        return ConstraintEvaluation(self, canvas, score)
-
-        score = (self.min_length < len(canvas.sequence) < self.max_length)
->>>>>>> f7873195
+        return ConstraintEvaluation(self, canvas, score - 1)
+
     def __repr__(self):
         return "Length(%d < L < %d)" % (self.min_length, self.max_length)