"""Example of plasmid optimization with DnaChisel.

In this example, we download a plasmid from the web in GENBANK format and
modify the sequence with respect to the following constraints and objectives:

- For each coding sequence (CDS) found in the Genbank file:
    - Make sure the corresponding protein sequence remains unchanged.
    - Do not modify the 30-base-pair region upstream of the CDS (promoter)
    - Codon-optimize for E. coli (use the most frequent codons preferentially)

- Enforce the constraints given by the DNA provider Gen9:
    - Make sure there is no restriction site for BsaI and AarI in the sequence
    - Make sure there is no 9-homopolymers of A,T,C or any 6-homopolymers of G.
    - Make sure the GC content remains between 40 and 65 percent globally and
      between 25 and 80 percent over sliding 100-base-pair windows

- Aim at a global GC content of 51 percent like in E. coli

At the beginning, many of the constraints fail (there are BsaI sites, A- and T-
homopolymers, and the GC-content is out-of-bounds in many locations).
After a run of the constraint solver (~ 1 second) all constraints are solved.
And after a run of the optimization algorithm (~20 seconds) the objectives are
much improved.

The final sequence (with the original annotations) is exported to Genbank.
"""

import urllib
from dnachisel import *
from Bio import SeqIO, Seq

# DOWNLOAD THE PLASMID FROM THE WEB (it is a 7kb plasmid with 3 genes)

url = "http://www.stevekellylab.com/constructs/pDex/pDex577-G.gb"
urllib.urlretrieve(url, "pDex577-G.gb")


# PARSE THE PLASMID FILE WITH BIOPYTHON, GET ITS SEQUENCE AND GENES LOCATIONS

annotated_sequence = SeqIO.read(open("pDex577-G.gb"), "genbank")
sequence = str(annotated_sequence.seq)
CDS_list = [
    (int(f.location.start), int(f.location.end), int(f.location.strand))
    for f in annotated_sequence.features
    if f.type == "CDS"
]


# DEFINE ALL THE CONSTRAINTS

GEN9_constraints = [
    AvoidPattern(enzyme_pattern("BsaI")),
    AvoidPattern(enzyme_pattern("AarI")),
    AvoidPattern(homopolymer_pattern("A", 9)),
    AvoidPattern(homopolymer_pattern("T", 9)),
    AvoidPattern(homopolymer_pattern("G", 6)),
    AvoidPattern(homopolymer_pattern("C", 9)),
<<<<<<< HEAD
    EnforceGCContent(0.4, 0.65),
    EnforceGCContent(0.25, 0.80, gc_window=50)
=======
    GCContentConstraint(0.4, 0.65),
    GCContentConstraint(0.25, 0.80, gc_window=50)
>>>>>>> b3550d9f
]

CDS_constraints = []
for (start, end, strand) in CDS_list:
    if strand == 1:
        promoter_region = (start - 30, start - 1)
    else:
        promoter_region = (end + 1, end + 30)
    keep_promoter_region = DoNotModify(promoter_region)
    keep_translation = EnforceTranslation((start, end),
                                          sequence=sequence,
                                          strand=strand)
    CDS_constraints += [keep_promoter_region, keep_translation]


# DEFINE ALL THE OBJECTIVES

objectives = [EnforceGCContent(0.51, boost=10000)] + [
    CodonOptimize("E. coli", window=(start, end), strand=strand)
    for (start, end, strand) in CDS_list
]


# DEFINE AND SOLVE THE PROBLEM

canvas = DnaOptimizationProblem(
    sequence=sequence,
    constraints=GEN9_constraints + CDS_constraints,
    objectives=objectives
)

print ("\n\n=== Initial Status ===")
print (canvas.constraints_summary(failed_only=True))
print (canvas.objectives_summary())
import time

print ("Now solving constraints...")
canvas.solve_all_constraints_one_by_one()
print ("Done. Now optimizing objectives...")

canvas.maximize_all_objectives_one_by_one(max_random_iters=2000)

print ("\n\n=== Status after optimization ===")
print (canvas.constraints_summary(failed_only=True))
print (canvas.objectives_summary())

# Write the final sequence back to GENBANK (annotations are conserved)

annotated_sequence.seq = Seq.Seq(canvas.sequence,
                                 annotated_sequence.seq.alphabet)
SeqIO.write(annotated_sequence, open("result.gb", "w+"), "genbank")<|MERGE_RESOLUTION|>--- conflicted
+++ resolved
@@ -55,13 +55,8 @@
     AvoidPattern(homopolymer_pattern("T", 9)),
     AvoidPattern(homopolymer_pattern("G", 6)),
     AvoidPattern(homopolymer_pattern("C", 9)),
-<<<<<<< HEAD
     EnforceGCContent(0.4, 0.65),
     EnforceGCContent(0.25, 0.80, gc_window=50)
-=======
-    GCContentConstraint(0.4, 0.65),
-    GCContentConstraint(0.25, 0.80, gc_window=50)
->>>>>>> b3550d9f
 ]
 
 CDS_constraints = []
